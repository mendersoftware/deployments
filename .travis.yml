--- conflicted
+++ resolved
@@ -60,12 +60,7 @@
     - sudo apt-get -qq update
     - sudo apt-get install -y mongodb-org
 
-<<<<<<< HEAD
-
-    - sudo apt-get -qq update && sudo apt-get -qq install -y e2tools
-=======
     - sudo apt-get -qq install -y e2tools
->>>>>>> c2071541
     - npm install -g swagger-cli
 
 
